--- conflicted
+++ resolved
@@ -26,67 +26,12 @@
     <modelVersion>4.0.0</modelVersion>
 
     <dependencies>
-<<<<<<< HEAD
-        <dependency>
-            <groupId>org.apache.avro</groupId>
-            <artifactId>avro</artifactId>
-            <version>${avro.version}</version>
-            <exclusions>
-             <exclusion>
-              <groupId>org.xerial.snappy</groupId>
-              <artifactId>snappy-java</artifactId>
-             </exclusion>
-            </exclusions>
-        </dependency>
-        <dependency>
-            <groupId>org.apache.beam</groupId>
-            <artifactId>beam-sdks-java-io-parquet</artifactId>
-            <exclusions>
-                <exclusion>
-                    <groupId>io.netty</groupId>
-                    <artifactId>netty-all</artifactId>
-                </exclusion>
-                <exclusion>
-                    <groupId>io.netty</groupId>
-                    <artifactId>netty</artifactId>
-                </exclusion>
-                <exclusion>
-                  <groupId>org.codehaus.jackson</groupId>
-                  <artifactId>jackson-core-asl</artifactId>
-                </exclusion>
-                <exclusion>
-                  <groupId>org.codehaus.jackson</groupId>
-                  <artifactId>jackson-mapper-asl</artifactId>
-                </exclusion>
-                <exclusion>
-                  <groupId>org.apache.httpcomponents</groupId>
-                  <artifactId>httpclient</artifactId>
-                </exclusion>
-            </exclusions>
-        </dependency>
-        <dependency>
-          <groupId>org.apache.hadoop</groupId>
-          <artifactId>hadoop-client</artifactId>
-          <version>${hadoop.version}</version>
-          <exclusions>
-            <exclusion>
-              <groupId>org.codehaus.jackson</groupId>
-              <artifactId>*</artifactId>
-            </exclusion>
-            <exclusion>
-              <groupId>org.slf4j</groupId>
-              <artifactId>slf4j-log4j12</artifactId>
-            </exclusion>
-          </exclusions>
-        </dependency>
-=======
       <dependency>
         <groupId>com.google.cloud.teleport.v2</groupId>
         <artifactId>common</artifactId>
         <version>1.0-SNAPSHOT</version>
         <scope>compile</scope>
       </dependency>
->>>>>>> 42e47738
     </dependencies>
 
     <build>
